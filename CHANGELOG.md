# python-jss Change Log

All notable changes to this project will be documented in this file. This project adheres to [Semantic Versioning](http://semver.org/).


## [Unreleased][unreleased]

### Added
<<<<<<< HEAD
- Added `JSSObject.to_string` and `JSSObject.to_file` methods to JSSObject.
=======
- Added `JSSObject.to_string` and `JSSObject.to_file` methods.
>>>>>>> b764299d
- Added `JSSObject.pickle` and `JSSObject.from_pickle` methods.
- Added `JSSObjectList.pickle` and `JSSObjectList.from_pickle`.

### Changed
- `JSSObjectList.retrieve_all` now returns a `JSSObjectList` instead of a list. This is to support being able to pickle/unpickle the contained objects all at once.
<<<<<<< HEAD
=======
- `JSSObject.from_string` encodes input to utf-8 now. ElementTree.fromstring doesn't accept unicode, so anything outside of ascii throws an exception.
>>>>>>> b764299d

## [1.4.0] - 2015-09-30 - The Final Countdown

### Added
- Added retrieve method to `JSSListData`, making the retrieval of individual `JSSObjectList` elements more flexible.
- Added some argument type checking.
- Added lots of documentation.
- Re-enabled the ability to create new objects with the JSS convenience methods (e.g. `jss.JSS.Computer`)
- Added and improved the verbose output for HTTP requests.
- Added a __repr__ to `JSSListData` so you can now better interact with them.
- Added the `suppress_warnings` key to the preference domain and `JSSPrefs` object.
- Added an interactive configuration procedure to the JSSPrefs class. If you don't already have a plist file, on instantiation it will prompt your for all configuration information.
- Added a `pre_callback` and `post_callback` parameter to `DistributionPoints.copy`. This allows you to provide some feedback for long copying operations. In the future, if desired, more may be added to long-running methods like `JSSObjectList.retrieve_all()`.
- Added a LocalRepository repo type for paths either local or already mounted. Required connection args are "mount_point", "share_name", and if migrated, "jss".
- Added some public methods to `JSSObjectFactory` if you're into doing some lower-level object searching and creation.

### Changed
- Optimized `JSSObjectList.retrieve_all`.
- Reorganized `JSSObject.save` method. It was very convoluted. Now it reads better, is more error resistant, and should work exactly the same. Specifically, it assumes that if your JSSObject has no ID, then it is a new object (because only the JSS can assign one) and thus needs to PUT. If it _does_ have an ID, then it POSTs it. Potentially this could be an issue where if you retrieved an object, and then wanted to completely replace it with different data, and then tried to save, it would then be missing the ID and would PUT, creating a new object (or fail because of the name conflict); I don't see that as a real issue though.
- Removed `JSSObject.search` since it implements a deprecated Element
  method that wasn't being used anywhere.
- Restored requests method of posting FileUploads. Now uses mimetypes to
  detect file type and uses it in header.
- JAMF fixed D-008180, where the JSS rejected Packages and policies with
  a category of "No Category Assigned", even though that's what the JSS
  supplied in GET requests. This was fixed in JSS v9.7. Therefore,
  python-jss removed its overriden methods `Package.save` and
  `Policy.save`. It's likely this was broader than just Packages and
  Policies, but python-jss hadn't implemented or tested other objects.
- Internal package structure drastically changed to make modules smaller and more manageable.
- Improved the formatting of `JSSObjectList` objects.
- Replaced the Element.__repr__ method with the indenting pretty-printing one that has been in python-jss for awhile now. This allows all non-assigned results from Element subclass methods to pretty-print the XML.
- Removed the recently added `JSSObject.pretty_find` as it's no longer needed.
- Changed the method for creating "new" JSSObjects. Now, generating a blank XML for JSSObjects uses a class attribute `data_keys` to generate the structure. It allows for setting default values.
	- Now, the `__init__` and `_new` methods accept any of the `data_keys` as keyword args to be set during creation.
- Renamed `JSSObject.new` to `JSSObject._new` to discourage client use.

### Fixed
- `JSSObject.set_bool` improved to not have broken string behavior.

## [1.3.0] - 2015-08-19 - Two Men Enter, One Man Leaves

### Added

- Added the subset feature to object queries that support it. For example Computers allow you to do `jss_connection.Computer(None, "basic") for extended list information or `jss_connection.Computer("computer-name", "general&purchasing")` or `jss_connection.Computer("computer-name", ["general", "purchasing"])` for subsection retrieval. This should allow you to speed up big `retrieve_all` runs significantly.
- Added Cloud Distribution Point support. Thanks to @beckf for packet analysis help, and @homebysix for testing. (#22)
- Added `JSSObject.pretty_find`. Pretty prints sub-elements of a JSSObject for use in interactive exploration of the JSS.
- Added option `verify` to `JSSPrefs` and the com.github.sheagcraig.python-jss preference domain. If not specified in the preferences, it will assume `True`.
- Added property to `JSSGroupObject` and subclasses for `is_smart`. Now you can have a regular boolean property and setter for groups.
- Added method `is_member` to `JSSGroupObject`. This allows you to test whether a Computer or MobileDevice object is a member of a group.

### Changed

- New mount technique uses PyObjC rather than subprocess to mount. Thanks to @pudquick for this slick implementation!
	- Solves some Kerberos issues some users were experiencing.
	- For OS X users who are not using the Apple Python, continue to use subprocess to mount.
	- The nobrowse argument to mount is now deprecated, and will do nothing. It will be removed entirely in the future.
	- Verbose prints mount arguments.
- When viewing object data interactively, the `__repr__` now displays simply `*data*` instead of the full binary data for things like icons and app binaries.

### Fixed

- Encode data arguments to `JSS` object's get method.
- Quote data arguments to `JSS` object's get method, since apparently requests doesn't do this for us.

### Removed

- Removed `JSSGroupObject.set_is_smart`. (Replaced with `@property`)

## [1.2.1] - 2015-07-28 - U0001F49A

### Fixed

- Restated cipher list to solve #42 and sheagcraig/jss-autopkg-addon#44. Thanks to @rtrouton for extensive testing patience.

## [1.2.0] - 2015-07-21 - Your Cipher is all Over my Necktie

### Changed

- `jss.ComputerGroup`s that are made with the `new` method now include the `computers` subelement. Strangely, even smart groups include a computers tag. If previously populated with computer objects, it will retain them!
- Removed bundled copy of python requests.
- Using setuptools `setup.py` property `install_requires` to specify dependencies:
	- requests
	- pyasn1
	- ndg-httpsclient
	- Previous two required for cipher change support.
- Updated documentation to describe this requirement for developer (i.e. anyone who does not use the egg or wheel files to install).
- `JSS.base_url` (Get and Set) and `JSS._url` (Read only) are now proper properties.

### Fixed

- Changes the default cipher list for requests/urllib3 to work with recommended changes in JSS >= v9.73.
- `jss.JSS.ssl_verify` is now a computed property and will properly update the requests session if changed after instantiation.
- casper package's `Casper` class did not use the requests session on the JSS object passed to it.
- JSS URL's with a trailing slash will be sanitized to remove that slash upon JSS instantiation or `base_url` update.

## [1.1.0] - 2015-06-10 - Velvet Nachos

### Changed

- `Package.new` now sets the `boot_volume_required` property to `true` by default.

## [1.0.2] - 2015-06-10 - When Doves Cry

### Fixed

- `MobileDeviceGroup` now correctly inherits from `JSSGroupObject`.

## [1.0.1] - 2015-05-28 - Blink Dogs Ate My Homework

### Fixed

- Regression in AFP mount failing on OSX when nobrowse=False. (#38) Thanks for the heads up @galenrichards!

## [1.0.0] - 2015-05-20 - It's a Catapult

### Added

- Adds FileUploads defect number to comments.
- Add `jss.exceptions.JSSError`, and all exceptions now subclass it.
- Add `jss.tools` for misc. tools. (Right now, shorthand os detection functions).
- Add `Policy.add_object_to_limitations` and `Policy.add_object_to_exclusions`. Thanks to @MScottBlake

### Changed

- Basic interface is in place; Calling this 1.0.0 now.
- Begin working on Linux functionality.
	- Preferences plist on Linux should be: `~/.com.github.sheagcraig.python-jss.plist` and should be a non-binary plist.
	- Mount on OS X has different output format than Linux. Thus, regex searches need to be os-specific.
	- Mounting a share is also different.
- As this is largely stable code, set major version to 1.

### Fixed

- Copy methods now make use of the `is_mounted` method for dynamic mount point reconfiguration.
- Typo in policy scope for `building`.
- `ComputerGroup.add_criterion` fails with `AttributeError` with pre-existing computer groups. (#34)

## [0.5.9] - 2015-03-26 - The Pricing is the Message

### Changed

- Passes JSS error messages through when it returns 409: Conflict. Previously thought to be helpful, not passing along the response from the JSS was obfuscating the cause of the conflict. 409 Post and PUT Exceptions will now report back on the (first) error in the XML.


## [0.5.8] - 2015-03-19 - Echo Sierra Xray India

### Fixed

- Safer regexes present unpredictable mount output from tanking `is_mounted` method. (sheagcraig/JSSImporter#35). Thanks for the heads up @rtrouton!


## [0.5.7] - 2015-03-17 - Corned Beef and Cabbage

### Added

- Adds `tlsadapter.py` to subclass `requests.HTTPAdapter` into using `PROTOCOL_TLSv1`. Removes need for manually editing each requests release.
- Adds in extra LDAPServer methods.
    - `search_users()` searches for users.
    - `search_groups()` searches for groups.
    - `is_user_in_group()` tests for group membership by user.

### Fixed

- Mounted distribution points `is_mounted` method now looks for mounted shares by server, and updates mount point dynamically if it is different than configured. This prevents issues when multiple shares have the same name, or when Casper Admin is open and has mounted them already, with different-than-expected share names. Thanks @eahrold!
- Mounted distribution points `__repr__` corrected to make use of `is_mounted`.

### Changed

- Updates requests to 2.5.3
- Mounted repositories' `umount` now has a `forced` argument which defaults to `True`.
- Mounted repositories' `mount_point`, due to the dynamic handling above, is no longer made by concatenating the repo name or "JSS" and share name. Thanks @eahrold!

### Removed

- Remove unused requests import in distribution_points.


## [0.5.6] - 2015-03-06 - Tonkatsu

### Fixed

- Solve regression in JSS >= 9.64 FileUpload API call failing on icon upload with Tomcat Java exception by shelling out to curl.
- Add `list_type` for `jss.Site` so it will properly add itself to other objects. Thanks @MScottBlake. (#29)


## [0.5.5] - 2015-02-02 - Sanpo Shimasu

### Added

- Added `jss.distribution_points.DistributionPoints.delete()` and `jss.distribution_points.MountedRepository.delete()`
- Added `jss.distribution_points.JDS.delete()` and `jss.distribution_points.JDS.delete_with_casperAdminSave()`. The latter is the method used by the Casper Admin app, and is included mostly for reference.

### Fixed

- Automatically configured distribution points (AFP and SMB shares using just name and password) need to pass jss object so `jss_migrated` is handled correctly. (sheagcraig/JSSImporter#19)

### Changed

- Refactored redundent filetype checking to `jss.distribution_points.is_package()` and `jss.distribution_points.is_script()`.


## [0.5.4] - 2015-01-29 - Apex Predator

### Fixed

- `distribution_points.DistributionPoint` did not have `id_` arguments.
- Whitespace cleanup.
- Migrated JSS with AFP or SMB shares now correctly copies scripts to DB instead of fileshare.
- AFP and SMB distribution points should require `share_name` argument.
- Standardized `id_`'s in `distribution_points` to be ints.


## [0.5.3] - 2014-12-09 - Dress For Success

### Added

- Added script testing to `jss.distribution_points.JDS.exists`.
- Added an exception for attempting to upload non-flat packages.
- Added '.ZIP' as a package file type.
- Added `suppress_warnings` parameter to `jss.JSS` objects to disable urllib3 warnings. Use at your own risk. (sheagcraig/jss-autopkg-addon#18)

### Fixed

- Non-flat packages cannot be uploaded to JDS'. Now there is a warning message and documentation. (#20)
- If you haven't configured any DP's through the `repo_prefs` parameter to the `JSS`, we shouldn't attempt `DistributionPoints.retrieve_all()`. Reordered slightly to avoid problems. (#21)
	- No need (unnecessary work)
	- Your API user may not have permissions to do so! Thanks @arubdesu

### Changed

- Tests updated.
- Moved all exceptions to their own module.


## [0.5.2] - 2014-12-05 - Brass Monkey

### Fixed

- JDS copy methods were not utilizing the same session as everything else and did not honor SSL settings. Corrected. (#18)

### Changed

- Started working on the nosetests again. This doesn't directly affect users; however, it should help me prevent regressions and should help automate testing things across a variety of different JSS/DistributionPoint types.


## [0.5.1] - 2014-12-04 - Gold Soundz

### Fixed

- Finally implementing @ocoda suggestions for solving the disabling of SSL in >= JSS  v9.61. (sheagcraig/jss-autopkg-addon#9, #16) #Further behind-the-scenes-measures are being investigated to streamline this edit for the future.
- Fixed `list_type` for `ActivationCode` regression.
- Fixed DistributionPoints __init__ mistake.

### Changed

- Configuration for a JDS has changed. Now it only requires key: type, value: JDS. See the [wiki](https://github.com/sheagcraig/python-jss/wiki/Configuration) for complete examples.
	- Old configuration was misleading and/or redundent. Uploading to a JDS actually involves POSTing to the *JSS*, using the JSS' URL, and a correctly privileged API user, NOT the JDS' URL or WebDAV R/W accounts.
- Implemented missing API objects:
	- BYOProfile
	- ComputerConfiguration
	- IBeacon. PEP8 wins over Apple 'iFoolishness' for naming.
	- MacApplication
	- VPPAccount


## [0.4.4] - 2014-12-03 - Welcome to the Terrordome

### Fixed

- Included submodules should now properly handle TLS for JSS v9.6.1 or later. (sheagcraig/jss-autopkg-addon#9, #16)
- `JSSObject.save()` has been reworked to safely handle all permutations of PUT and POST abilities on objects. For example, `ComputerInvitations` can only POST, not PUT, and did not work correctly.
- All tests in the test suite are passing again. This is of course set up to work on our testing server only.

### Changed

- `JSS` objects will now have a `DistributionPoint` property `JSS.distribution_points` even if no repos are configured. This makes it easier to add in after the fact.
- Updated [requests](http://docs.python-requests.org/en/latest/) to 2.5.0.
- `JSSObject.save()` now has better error reporting.

### Known issues

- See #15. Objects that can potentially have a category, but have none, fail to save. This is almost certainly related to how the JSS interprets the changed value of nil categories (was "Unknown", now "No category assigned"). This has been solved by overriding the `save` method on Policies and Packages until they fix it. Please let me know if you come across others.


## [0.4.3] - 2014-12-01 - Anti-Corruption Sauce

### Fixed

- JDS repos can now upload packages and scripts. Thanks to @beckf for sorting out the dark magic in the packets. (#5)

### Changed

- Identified eBooks as file type 1 and in mobile apps as file type 2 for dbfileupload parameters. This may not be the appropriate place to house these functions, but for those who need it, the JDS._copy() method can now upload eBooks and mobile apps. Please feel free to experiment and clue me in to how to make it work better.
- Research also showed that there are two viable methods for uploading to a JDS. We will stick with the existing method for the time being.


## [0.4.2] - 2014-11-25 - Eyebrow Floss

I did a quick update to include an egg installer on pypi.org. This was needed to support the jss-autopkg-addon installer.

### Changed

- AFP and SMB shares' URL variable should not include a prefixed protocol. Now, python-jss removes any preceding afp:// or smb:// from URL preferences just to be safe. Thanks @eahrold. (#13)

### Fixed

- Repos input variables `port` and `domain` were incorrectly pulled from preferences. This has been corrected. Thanks @eahrold. (sheagcraig/jss-autopkg-addon#11)


## [0.4.1] - 2014-11-25 - Postpartum Fixapalooza

### Changed

- Updates bundled Requests to 2.4.3.
- Mounted repositories now use the force flag to unmount. If this troubles anyone, let me know and I'll make it an option. (#10)

### Fixed

- AFP and SMB file shares did not properly escape password characters. Thanks @eahrold for the fix. (#4)
- AFP shares were defaulting to the incorrect port (139). Now defaults to 548. Thanks @eahrold again! (#8)
- Requests module not properly referenced in jss.py and distribution_points.py. Big props to @eahrold. (#7)
- SSLv3 support was dropped in JSS v9.61 to avoid the Poodle attack. Thanks to @ocoda for a solution while we waited for urllib3 (part of requests) to update to solve this problem. (#6)
- Explicitly configured AFP and SMB sharepoints, despite the documentation, needed a `name`. This is now properly set as optional. If left out, a generic name with an incremented numeric suffix will be used.

### Known issues

- JDS distribution points can upload scripts and packages, but they are getting corrupted with HTML multipart boundaries because the requests are not being made quite right. This should be solved soon.


## [0.4] - 2014-11-02 - Mayonnaise-Olive Parfait

### Added

- Adds class `casper`. This class pulls the information returned from POSTing to the undocumented casper.jxml. At some point I would like this to allow for automatic configuration of all repository information (provided an authentication by a privileged user). However, due to its undocumented nature, I don't want to rely on it until I can get some confirmation from JAMF that this is 'OK'.
- Adds class `JDS` to module `distribution_points`. (#1)
	- Can copy packages/DMG's.
	- Can copy scripts, although it is currently broken.
		- Scripts include HTML form boundaries... Working on this.
	- Has a limited .exists() method.
	- Has a more thorough .exists_with_casper() method that uses the undocumented casper.jxml/casper-module.
- class `DistributionPoints` now adds `JDS` type DP's.
- `DistributionPoints` now have helper methods to add and remove a `DistributionPoint`.

### Known issues

- JDS distribution points can upload scripts and packages, but they are getting corrupted with HTML multipart boundaries because the requests are not being made quite right. This should be solved soon.

### Changed

- `DistributionPoints.__repr__` factored into `DistributionPoint` and children.
- New option to fully declare distribution point connection information in the preference file or at JSS or DistributionPoints instantiation time.
	- Shares will now only be included if they are defined in the list of `repos`. (Previously, it would try to match all DP's from .distributionpoints to a config option).
	- AFP or SMB shares declared in the previous style, with just a `name` and `password` will still get the rest of the information from the server.
	- You may now specify these connection properties explictly.
	- JDS' must be configured with explicit properties.
	- See docstrings for the different types of DistributionPoint for required keys.
- DistributionPoint subclasses will now let you know what config information you left out.
- DistributionPoints and DistributionPoint subclasses now have an optional argument id_ for supporting JDS copy methods.
	- Ignored by non-JDS DP's.
	- Can be used to copy a package/script to an existing package object rather than creating a new one (the default, of -1 makes a new object).
- Moved documentation from README to wiki.


## [0.3.11] - 2014-10-08 - Offal Sliders 2

### Fixed

- Except I screwed it up. *Now* `FileUploads` is squared away.


## [0.3.10] - 2014-10-08 - Offal Sliders

### Fixed

- `FileUploads` were sent using a non-session request because I couldn't get it working with a session. I got it working with a session.
- `FileUploads` non-session request lacked the verify parameter, thus, even if SSL verification was turned off in the JSS object, it still tried to verify SSL.


## [0.3.9] - 2014-09-03 - Chorizo

### Fixed

- Fix resource name when using `FileUpload`. Previous behavior was to give resource the full upload path as a name. Switched to just os.path.basename()

### Added

- Add method `DistributionPoints.exists()` for testing for the existence of a script/pkg across all distribution points.


## [0.3.7] - 2014-08-29 - Hot Dog Sundae

### Added

- Add module `distribution_points`. Provides:
  - `DistributionPoints` to handle copying packages and scripts across all configured repositories.
	- Distribution points are automatically configured (except for password until I can figure out the hashing) based on your JSS's data.
	- copy copies a file to the directory indicated by the file extension (.pkg, .dmg to Packages, everything else to Scripts) of all distribution points.
	- copy_pkg copies a .pkg or .dmg to the Packages directory of all distribution points.
	- copy_script copies a script to the Scripts directory of all distribution points.
	- Distribution points are mounted prior to copy operations if they aren't already.
  - `AFPRepository`, `SMBRepository`, `HTTPRepository`, `HTTPSRepository`, and `JDSRepository`. (Only AFP and SMB implemented currently-HTTP(S) and JDS coming soon.)
	- mount (Has option to mount -o nobrowse, so disk doesn't appear in GUI)
	- umount

### Changed

- Add handling of `repos` preference key in com.github.sheagcraig.python-jss.plist. See README.
- JSS objects now have a DistributionPoint property included at init time, so you don't need to instantiate one. Just delegate!


## [0.3.5] - 2014-08-21 - Retcon Cheese Sauce

### Changed

- Implemented FileUpload. They are kind of unique in the way they operate, so check the docstring for more info.


## [0.3.4] - 2014-08-08

### Notes

- The interface will stay the same now. Only new features and fixes from here on out.

### Added

- Add `__version__` property to module. Use for version checking if needed.


## [0.3.3] - 2014-07-31

### Changed

- Reorganized `JSSObject.save()` logic to try to update first. Trying to create a new object first with existing objects results in a name conflict exception, which you then have to catch. But when you DO have a name conflict, you really would like to know. This saves the need to wrap save calls in a try/except for updating existing objects. E.g. batch_scope verb of jss_helper.


## [0.3.2] - 2014-07-29

### Fixed

- Fixed error where pypi packages did not include the cacert.pem file included with requests.


## [0.3.1] - 2014-07-17

### Changed

- `JSS._error_handler()` now adds a `status_code` attribute to exceptions.

### Fixed

- `JSSObject.save()` was confusing. If you created a new object with
  `JSSObject()` that conflicted with an existing object on the JSS, the save
  would fail with a `JSSPutError`. Now we check for conflicts and instead return
  a `JSSPostError` with a more helpful error message.
- I mistakenly listed the preference key as `jss_password` in the README. Now the code and README agree: `jss_pass` is the correct key.


## [0.3] - 2014-07-03

### Changed

- Renamed `JSSObject.update()` to `JSSObject.save()` to represent its added responsibilities (it can now post new objects as well)
- Creating new objects has changed as a result
  - To create an object now, use the class constructor with the string argument "name", configure as before, and then save().
  - i.e.
    ```
	policy = Policy(jss_instance, "Install Adventure")
	policy.save()
    ```

### Removed

- Removed Templates and XMLEditor classes.
  - All editor behaviors / methods moved into appropriate JSSObject subclasses.
  - For example, Policies gain all of their previously inherited PolicyEditor methods.
  - Templates' __init__ methods have become the new() method on objects.
  - Only implemented the existing set of: Category, ComputerGroup, MobileDeviceGroup, Package, Policy
  - SearchCriteria remains an object, although no longer inherits from a template.


## [0.2.2] - 2014-07-02

### Added

- `jss_helper` now has a promotion feature... Except see CHANGES below.

### Changed

- `XMLEditor.add_object_to_list()` now returns the element added.
- `JSSObject.update()` now accepts a template as a parameter (defaults to None) to replace instance's data from a template.

### Fixed

- `XMLEditor.add_object_to_list()` fixed.
- `PolicyEditor.add_package()` fixed.
- `JSSObject.update()` did not properly update instance's data.

### Removed

- Removing `jss_helper` to its own project, here: https://github.com/sheagcraig/jss_helper


## [0.2.1] - 2014-06-25

### Added

- Adds `TemplateFromFile` and `TemplateFromString` classes for using external template files and strings.
- Adds batch_scope feature to jss_helper.
- Added requests and FoundationPlist to contrib folder of package. No longer need separate installation.

### Changed

- Should now "just work" even if PyObjC/Foundation are not available. (See end of README).
- Renamed the default preferences file to reference github.

### Fixed

- Should not see SSL handshake errors now. JSS object now has a requests.Session object which prevents having to continually renegotiate. Bonus: It seems to be significantly faster as a result.

### Known issues

- Requests does not automatically handle SNI out of the box for python 2.x. README describes necessary steps to work around this if needed. Thanks to Greg Neagle for pointing this out.


## [0.2.0] - 2014-06-18

### Added

- Initial release.


[unreleased]: https://github.com/sheagcraig/python-jss/compare/v1.4.0...HEAD
[1.4.0]: https://github.com/sheagcraig/python-jss/compare/v1.3.0...v1.4.0
[1.3.0]: https://github.com/sheagcraig/python-jss/compare/v1.2.1...v1.3.0
[1.2.1]: https://github.com/sheagcraig/python-jss/compare/v1.2.0...v1.2.1
[1.2.0]: https://github.com/sheagcraig/python-jss/compare/v1.1.0...v1.2.0
[1.1.0]: https://github.com/sheagcraig/python-jss/compare/v1.0.2...v1.1.0
[1.0.2]: https://github.com/sheagcraig/python-jss/compare/v1.0.1...v1.0.2
[1.0.1]: https://github.com/sheagcraig/python-jss/compare/v1.0.0...v1.0.1
[1.0.0]: https://github.com/sheagcraig/python-jss/compare/v0.5.9...v1.0.0
[0.5.9]: https://github.com/sheagcraig/python-jss/compare/v0.5.8...v0.5.9
[0.5.8]: https://github.com/sheagcraig/python-jss/compare/v0.5.7...v0.5.8
[0.5.7]: https://github.com/sheagcraig/python-jss/compare/v0.5.6...v0.5.7
[0.5.6]: https://github.com/sheagcraig/python-jss/compare/v0.5.5...v0.5.6
[0.5.5]: https://github.com/sheagcraig/python-jss/compare/v0.5.4...v0.5.5
[0.5.4]: https://github.com/sheagcraig/python-jss/compare/v0.5.3...v0.5.4
[0.5.3]: https://github.com/sheagcraig/python-jss/compare/v0.5.2...v0.5.3
[0.5.2]: https://github.com/sheagcraig/python-jss/compare/v0.5.1...v0.5.2
[0.5.1]: https://github.com/sheagcraig/python-jss/compare/v0.4.4...v0.5.1
[0.4.4]: https://github.com/sheagcraig/python-jss/compare/v0.4.3...v0.4.4
[0.4.3]: https://github.com/sheagcraig/python-jss/compare/v0.4.2...v0.4.3
[0.4.2]: https://github.com/sheagcraig/python-jss/compare/v0.4.1...v0.4.2
[0.4.1]: https://github.com/sheagcraig/python-jss/compare/v0.4...v0.4.1
[0.4]: https://github.com/sheagcraig/python-jss/compare/v0.3.11...v0.4
[0.3.11]: https://github.com/sheagcraig/python-jss/compare/v0.3.10...v0.3.11
[0.3.10]: https://github.com/sheagcraig/python-jss/compare/v0.3.9...v0.3.10
[0.3.9]: https://github.com/sheagcraig/python-jss/compare/v0.3.7...v0.3.9
[0.3.7]: https://github.com/sheagcraig/python-jss/compare/v0.3.5...v0.3.7
[0.3.5]: https://github.com/sheagcraig/python-jss/compare/v0.3.4...v0.3.5
[0.3.4]: https://github.com/sheagcraig/python-jss/compare/v0.3.3...v0.3.4
[0.3.3]: https://github.com/sheagcraig/python-jss/compare/v0.3.2...v0.3.3
[0.3.2]: https://github.com/sheagcraig/python-jss/compare/v0.3.1...v0.3.2
[0.3.1]: https://github.com/sheagcraig/python-jss/compare/v0.3...v0.3.1
[0.3]: https://github.com/sheagcraig/python-jss/compare/v0.2.2...v0.3
[0.2.2]: https://github.com/sheagcraig/python-jss/compare/v0.2.1...v0.2.2
[0.2.1]: https://github.com/sheagcraig/python-jss/compare/v0.2.0...v0.2.1
[0.2.0]: https://github.com/sheagcraig/python-jss/compare/v0.0.7...v0.2.0<|MERGE_RESOLUTION|>--- conflicted
+++ resolved
@@ -6,20 +6,13 @@
 ## [Unreleased][unreleased]
 
 ### Added
-<<<<<<< HEAD
 - Added `JSSObject.to_string` and `JSSObject.to_file` methods to JSSObject.
-=======
-- Added `JSSObject.to_string` and `JSSObject.to_file` methods.
->>>>>>> b764299d
 - Added `JSSObject.pickle` and `JSSObject.from_pickle` methods.
 - Added `JSSObjectList.pickle` and `JSSObjectList.from_pickle`.
 
 ### Changed
 - `JSSObjectList.retrieve_all` now returns a `JSSObjectList` instead of a list. This is to support being able to pickle/unpickle the contained objects all at once.
-<<<<<<< HEAD
-=======
 - `JSSObject.from_string` encodes input to utf-8 now. ElementTree.fromstring doesn't accept unicode, so anything outside of ascii throws an exception.
->>>>>>> b764299d
 
 ## [1.4.0] - 2015-09-30 - The Final Countdown
 
