#!/usr/bin/env python
# Copyright (C) 2014-2017 Shea G Craig
#
# This program is free software: you can redistribute it and/or modify
# it under the terms of the GNU General Public License as published by
# the Free Software Foundation, either version 3 of the License, or
# (at your option) any later version.
#
# This program is distributed in the hope that it will be useful,
# but WITHOUT ANY WARRANTY; without even the implied warranty of
# MERCHANTABILITY or FITNESS FOR A PARTICULAR PURPOSE.  See the
# GNU General Public License for more details.
#
# You should have received a copy of the GNU General Public License
# along with this program.  If not, see <http://www.gnu.org/licenses/>.
"""jssobjects.py

Classes representing JSS database objects and their API endpoints
"""


import mimetypes
import os
from xml.etree import ElementTree
from xml.sax.saxutils import escape

import requests

from .exceptions import GetError
from .jssobject import Container, Group, JSSObject
from .tools import error_handler


__all__ = (
    'Account', 'AccountGroup', 'ActivationCode', 'AdvancedComputerSearch',
    'AdvancedMobileDeviceSearch', 'AdvancedUserSearch',
    'AllowedFileExtension', 'Building', 'BYOProfile', 'Category', 'Class',
    'Computer', 'ComputerApplication', 'ComputerApplicationUsage',
    'ComputerCheckIn', 'ComputerCommand', 'ComputerConfiguration',
    'ComputerExtensionAttribute', 'ComputerGroup',
    'ComputerHardwareSoftwareReport', 'ComputerHistory',
    'ComputerInventoryCollection', 'ComputerInvitation', 'ComputerManagement',
    'ComputerReport', 'Department', 'DirectoryBinding',
    'DiskEncryptionConfiguration', 'DistributionPoint', 'DockItem', 'EBook',
    'GSXConnection', 'HealthcareListener', 'HealthcareListenerRule', 'IBeacon',
    'InfrastructureManager', 'JSSUser', 'JSONWebTokenConfigurations',
    'LDAPServer', 'LicensedSoftware', 'MacApplication',
    'ManagedPreferenceProfile', 'MobileDevice', 'MobileDeviceApplication',
    'MobileDeviceCommand', 'MobileDeviceConfigurationProfile',
    'MobileDeviceEnrollmentProfile', 'MobileDeviceExtensionAttribute',
    'MobileDeviceGroup', 'MobileDeviceHistory', 'MobileDeviceInvitation',
    'MobileDeviceProvisioningProfile', 'NetbootServer', 'NetworkSegment',
    'OSXConfigurationProfile', 'Package', 'Patch', 'Peripheral',
    'PeripheralType', 'Policy', 'Printer', 'RestrictedSoftware',
    'RemovableMACAddress', 'SavedSearch', 'Script', 'Site',
    'SoftwareUpdateServer', 'SMTPServer', 'UserExtensionAttribute', 'User',
    'UserGroup', 'VPPAccount', 'VPPAssignment', 'VPPInvitation', 'Webhook')


# pylint: disable=missing-docstring
class Account(Container):
    """JSS account."""
    _endpoint_path = "accounts"
    # TODO: This is pending removal.
    container = "users"
    id_url = "userid"
    search_types = {"userid": "userid", "username": "username",
                    "name": "username"}


class AccountGroup(Container):
    """Account groups are groups of users on the JSS.

    Within the API hierarchy they are actually part of accounts, but I
    seperated them.
    """

    _endpoint_path = "accounts"
    # TODO: This is pending removal.
    container = "groups"
    id_url = "groupid"
    search_types = {"groupid": "groupid", "groupname": "groupname",
                    "name": "groupname"}


class ActivationCode(JSSObject):
    _endpoint_path = "activationcode"
    can_delete = False
    can_post = False


class AdvancedComputerSearch(Container):
    _endpoint_path = "advancedcomputersearches"


class AdvancedMobileDeviceSearch(Container):
    _endpoint_path = "advancedmobiledevicesearches"


class AdvancedUserSearch(Container):
    _endpoint_path = "advancedusersearches"


class AllowedFileExtension(Container):
    _endpoint_path = "allowedfileextensions"
    can_put = False
    default_search = "extension"
    search_types = {"extension": "extension"}


class Building(Container):
    _endpoint_path = "buildings"
    root_tag = "building"


class BYOProfile(Container):
    _endpoint_path = "byoprofiles"
    root_tag = "byoprofiles"
    can_delete = False
    can_post = False
    search_types = {"sitename": "site/name", "siteid": "site/id",
                    "name": "name"}


class Category(Container):
    _endpoint_path = "categories"
    root_tag = "category"


class Class(Container):
    _endpoint_path = "classes"


class Computer(Container):
    root_tag = "computer"
    _endpoint_path = "computers"
    search_types = {"name": "name", "serial_number": "serialnumber",
                    "udid": "udid", "macaddress": "macaddress"}
    # The '/computers/match/name/{matchname}' variant is not supported
    # here because in testing, it didn't actually do anything.
    allowed_kwargs = ('subset', 'match')

    @property
    def mac_addresses(self):
        """Return a list of mac addresses for this device.

        Computers don't tell you which network device is which.
        """
        mac_addresses = [self.findtext("general/mac_address")]
        if self.findtext("general/alt_mac_address"):
            mac_addresses.append(self.findtext("general/alt_mac_address"))
            return mac_addresses


class ComputerApplication(Container):
    _endpoint_path = "computerapplications"
    can_delete = False
    can_put = False
    can_post = False
    default_search = "application"
    search_types = {"application": "application"}
    allowed_kwargs = ("version", "inventory")


class ComputerApplicationUsage(Container):
    _endpoint_path = "computerapplicationusage"
    can_delete = False
    can_put = False
    can_post = False
    allowed_kwargs = ('start_date', 'end_date')
    search_types = {"name": "name", "serial_number": "serialnumber",
                    "udid": "udid", "macaddress": "macaddress",
                    "match": "match"}

    @classmethod
    def _handle_kwargs(cls, kwargs):
        """Do nothing. Can be overriden by classes which need it."""
        if not all(key in kwargs for key in ('start_date', 'end_date')):
            raise TypeError(
                "This class requires a `start_date` and an `end_date` "
                "parameter.")

        # The current `build_query` implementation needs dates to be a
        # single item in the keywords dict, so combine them.
        start, end = kwargs.pop('start_date'), kwargs.pop('end_date')
        kwargs['date_range'] = (start, end)
        return kwargs


class ComputerCheckIn(JSSObject):
    _endpoint_path = "computercheckin"
    can_delete = False
    can_post = False


<<<<<<< HEAD
class ComputerCommand(JSSContainerObject):
    _url = "/computercommands"
    list_type = "computer_command"
    search_types = {"name": "/name/", "uuid": "/uuid/",
                    "status": "/status/", "id": "/id/"}
=======
class ComputerCommand(Container):
    _endpoint_path = "computercommands"
>>>>>>> 1e6e3445
    can_delete = False
    can_put = False

    _name_path = "/general/command"
    data_keys = {
        "general": {
            "command": "BlankPush",
            "passcode": None
        },
        "computers": None
    }

    def send(self, command_type, computer_ids):
        """Issue a command for a Computer object.

        Returns:
            A newly created ComputerCommand object. The data is what has been returned after
            it has been parsed by the JSS and added to the database.

        Raises:
            JSSPostError if provided url_path has a >= 400 response.
        """
        if isinstance(computer_ids, list):
            computer_ids = ','.join(computer_ids)

        command_url = '{}/command/{}/id/{}'.format(
            self.url,
            command_type,
            computer_ids
        )

        return self.jss.post(ComputerCommand, command_url, None)
        

class ComputerConfiguration(Container):
    _endpoint_path = "computerconfigurations"
    root_tag = "computer_configuration"


class ComputerExtensionAttribute(Container):
    _endpoint_path = "computerextensionattributes"


class ComputerGroup(Group):
    _endpoint_path = "computergroups"
    root_tag = "computer_group"
    data_keys = {
        "is_smart": False,
        "criteria": None,
        "computers": None,}

    def add_computer(self, computer):
        """Add a computer to the group.

        Args:
            computer: A Computer object to add to the group.
        """
        super(ComputerGroup, self).add_device(computer, "computers")

    def remove_computer(self, computer):
        """Remove a computer from the group.

        Args:
            computer: A Computer object to add to the group.
        """
        super(ComputerGroup, self).remove_object_from_list(
            computer, "computers")


class ComputerHardwareSoftwareReport(Container):
    _endpoint_path = "computers"
    can_put = False
    can_post = False
    can_delete = False
    search_types = {"name": "name", "serial_number": "serialnumber",
                    "udid": "udid", "macaddress": "macadress",
                    "match": "match"}
    allowed_kwargs = ('start_date', 'end_date', 'subset')


class ComputerHardwareSoftwareReport(Container):
    """Unimplemented at this time."""
    _endpoint_path = "computerhardwaresoftwarereports"
    can_delete = False
    can_put = False
    can_post = False


class ComputerHistory(Container):
    _endpoint_path = "computerhistory"
    can_delete = False
    can_put = False
    can_post = False
    allowed_kwargs = ('subset',)
    search_types = {"name": "name", "serial_number": "serialnumber",
                    "udid": "udid", "macaddress": "macadress"}


class ComputerInventoryCollection(JSSObject):
    _endpoint_path = "computerinventorycollection"
    can_post = False
    can_delete = False


class ComputerInvitation(Container):
    _endpoint_path = "computerinvitations"
    can_put = False
    search_types = {"name": "name", "invitation": "invitation"}


class ComputerManagement(Container):
    _endpoint_path = "computermanagement"
    can_put = False
    can_post = False
    can_delete = False
    allowed_kwargs = ('patchfilter', 'username', 'subset')
    search_types = {"name": "name", "serial_number": "serialnumber",
                    "udid": "udid", "macaddress": "macadress"}


class ComputerReport(Container):
    _endpoint_path = "computerreports"
    can_put = False
    can_post = False
    can_delete = False


class Department(Container):
    _endpoint_path = "departments"
    root_tag = "department"


class DirectoryBinding(Container):
    _endpoint_path = "directorybindings"


class DiskEncryptionConfiguration(Container):
    _endpoint_path = "diskencryptionconfigurations"


class DistributionPoint(Container):
    _endpoint_path = "distributionpoints"


class DockItem(Container):
    _endpoint_path = "dockitems"


class EBook(Container):
    _endpoint_path = "ebooks"
    allowed_kwargs = ('subset',)


class GSXConnection(JSSObject):
    _endpoint_path = "gsxconnection"
    can_post = False
    can_delete = False


class HealthcareListener(Container):
    _endpoint_path = "healthcarelistener"
    can_post = False
    can_delete = False
    default_search = "id"
    search_types = {"id": "id"}


class HealthcareListenerRule(Container):
    _endpoint_path = "healthcarelistenerrule"
    can_delete = False
    default_search = "id"
    search_types = {"id": "id"}


class IBeacon(Container):
    _endpoint_path = "ibeacons"
    root_tag = "ibeacon"


class InfrastructureManager(Container):
    _endpoint_path = "infrastructuremanager"
    can_post = False
    can_delete = False
    default_search = "id"
    search_types = {"id": "id"}


class JSSUser(JSSObject):
    """JSSUser is deprecated."""
    _endpoint_path = "jssuser"
    can_post = False
    can_put = False
    can_delete = False


class JSONWebTokenConfigurations(JSSObject):
    _endpoint_path = "jsonwebtokenconfigurations"
    default_search = "id"
    search_types = {"id": "id"}


class LDAPServer(Container):
    _endpoint_path = "ldapservers"

    def search_users(self, user):
        """Search for LDAP users.

        Args:
            user: User to search for. It is not entirely clear how the
                JSS determines the results- are regexes allowed, or
                globbing?

        Returns:
            LDAPUsersResult object.

        Raises:
            Will raise a GetError if no results are found.
        """
        user_url = "%s/%s/%s" % (self.url, "user", user)
        response = self.jss.get(user_url)
        return LDAPUsersResults(self.jss, response)

    def search_groups(self, group):
        """Search for LDAP groups.

        Args:
            group: Group to search for. It is not entirely clear how the
                JSS determines the results- are regexes allowed, or
                globbing?

        Returns:
            LDAPGroupsResult object.

        Raises:
            GetError if no results are found.
        """
        group_url = "%s/%s/%s" % (self.url, "group", group)
        response = self.jss.get(group_url)
        return LDAPGroupsResults(self.jss, response)

    def is_user_in_group(self, user, group):
        """Test for whether a user is in a group.

        There is also the ability in the API to test for whether
        multiple users are members of an LDAP group, but you should just
        call is_user_in_group over an enumerated list of users.

        Args:
            user: String username.
            group: String group name.

        Returns bool.
        """
        search_url = "%s/%s/%s/%s/%s" % (self.url, "group", group,
                                         "user", user)
        response = self.jss.get(search_url)
        # Sanity check
        length = len(response)
        result = False
        if length == 1:
            # User doesn't exist. Use default False value.
            pass
        elif length == 2:
            if response.findtext("ldap_user/username") == user:
                if response.findtext("ldap_user/is_member") == "Yes":
                    result = True
        elif len(response) >= 2:
            raise GetError("Unexpected response.")
        return result

    @property
    def id(self):
        """Return object ID or None."""
        # LDAPServer's ID is in "connection"
        result = self.findtext("connection/id")
        return result

    @property
    def name(self):
        """Return object name or None."""
        # LDAPServer's name is in "connection"
        result = self.findtext("connection/name")
        return result


class LDAPUsersResults(Container):
    """Helper class for results of LDAPServer queries for users."""
    can_get = False
    can_post = False
    can_put = False
    can_delete = False


class LDAPGroupsResults(Container):
    """Helper class for results of LDAPServer queries for groups."""
    can_get = False
    can_post = False
    can_put = False
    can_delete = False


class LicensedSoftware(Container):
    _endpoint_path = "licensedsoftware"


class MacApplication(Container):
    _endpoint_path = "macapplications"
    root_tag = "mac_application"
    allowed_kwargs = ('subset',)


class ManagedPreferenceProfile(Container):
    _endpoint_path = "managedpreferenceprofiles"
    allowed_kwargs = ('subset',)


class MobileDevice(Container):
    """Mobile Device objects include a "match" search type which queries
    across multiple properties.
    """

    _endpoint_path = "mobiledevices"
    root_tag = "mobile_device"
    search_types = {"name": "name", "serial_number": "serialnumber",
                    "udid": "udid", "macaddress": "macadress",
                    "match": "match"}
    allowed_kwargs = ('subset',)


class MobileDeviceApplication(Container):
    _endpoint_path = "mobiledeviceapplications"
    allowed_kwargs = ('subset',)


class MobileDeviceCommand(Container):
    _endpoint_path = "mobiledevicecommands"
    can_put = False
    can_delete = False
    search_types = {"name": "name", "uuid": "uuid",
                    "command": "command"}
    # TODO: This object _can_ post, but it works a little differently
    # and is not yet implemented
    can_post = False


class MobileDeviceConfigurationProfile(Container):
    _endpoint_path = "mobiledeviceconfigurationprofiles"
    allowed_kwargs = ('subset',)


class MobileDeviceEnrollmentProfile(Container):
    _endpoint_path = "mobiledeviceenrollmentprofiles"
    search_types = {"name": "name", "invitation": "invitation"}
    allowed_kwargs = ('subset',)


class MobileDeviceExtensionAttribute(Container):
    _endpoint_path = "mobiledeviceextensionattributes"


class MobileDeviceGroup(Group):
    _endpoint_path = "mobiledevicegroups"
    root_tag = "mobile_device_group"

    def add_mobile_device(self, device):
        """Add a mobile_device to the group.

        Args:
            device: A MobileDevice object to add to group.
        """
        super(MobileDeviceGroup, self).add_device(device, "mobile_devices")

    def remove_mobile_device(self, device):
        """Remove a mobile_device from the group.

        Args:
            device: A MobileDevice object to remove from the group.
        """
        super(MobileDeviceGroup, self).remove_object_from_list(
            device, "mobile_devices")


class MobileDeviceHistory(Container):
    _endpoint_path = "mobiledevicehistory"
    can_delete = False
    can_put = False
    can_post = False
    allowed_kwargs = ('subset',)
    search_types = {"name": "name", "serial_number": "serialnumber",
                    "udid": "udid", "macaddress": "macadress"}


class MobileDeviceInvitation(Container):
    _endpoint_path = "mobiledeviceinvitations"
    can_put = False
    search_types = {"invitation": "invitation"}


class MobileDeviceProvisioningProfile(Container):
    _endpoint_path = "mobiledeviceprovisioningprofiles"
    search_types = {"name": "name", "uuid": "uuid"}
    allowed_kwargs = ('subset',)


class NetbootServer(Container):
    _endpoint_path = "netbootservers"


class NetworkSegment(Container):
    _endpoint_path = "networksegments"


class OSXConfigurationProfile(Container):
    _endpoint_path = "osxconfigurationprofiles"
    allowed_kwargs = ('subset',)


class Package(Container):
    _endpoint_path = "packages"
    root_tag = "package"
    data_keys = {
        "category": None,
        "info": None,
        "notes": None,
        "priority": "10",
        "reboot_required": "false",
        "fill_user_template": "false",
        "fill_existing_users": "false",
        "boot_volume_required": "true",
        "allow_uninstalled": "false",
        "os_requirements": None,
        "required_processor": "None",   # Really. The string "None".
        "switch_with_package": "Do Not Install",
        "install_if_reported_available": "false",
        "reinstall_option": "Do Not Reinstall",
        "triggering_files": None,
        "send_notification": "false",}

    def _new(self, name, **kwargs):
        """Create a new Package from scratch.

        Args:
            name: String filename of the package to use for the
                Package object's Display Name (here, "name").
                Will also be used as the "filename" value. Casper will
                let you specify different values, but it is not
                recommended.
            kwargs:
                Accepted keyword args include all top-level keys.
                Values will be cast to string. (Int 10, bool False
                become string values "10" and "false").
        """
        # We want these to match, so circumvent the for loop.
        # ElementTree.SubElement(self, "name").text = name
        super(Package, self)._new(name, **kwargs)
        ElementTree.SubElement(self, "filename").text = name

    def set_os_requirements(self, requirements):
        """Set package OS Requirements

        Args:
            requirements: A string of comma seperated OS versions. A
                lowercase "x" is allowed as a wildcard, e.g.  "10.9.x"
        """
        self.find("os_requirements").text = requirements

    def set_category(self, category):
        """Set package category

        Args:
            category: String of an existing category's name, or a
                Category object.
        """
        # For some reason, packages only have the category name, not the
        # ID.
        if isinstance(category, Category):
            name = category.name
        else:
            name = category
        self.find("category").text = name


class Patch(Container):
    _endpoint_path = "patches"
    root_tag = "software_title"
    can_post = False
    allowed_kwargs = ('subset',)
    # The /patches/id/{id}/version/{version} variant is not currently
    # implemented.


class Peripheral(Container):
    _endpoint_path = "peripherals"
    search_types = {}
    allowed_kwargs = ('subset',)


class PeripheralType(Container):
    _endpoint_path = "peripheraltypes"
    search_types = {}


# pylint: disable=too-many-instance-attributes
# This class has a lot of convenience attributes. Sorry pylint.
class Policy(Container):
    _endpoint_path = "policies"
    root_tag = "policy"
    search_types = {"name": "name", "category": "category"}
    allowed_kwargs = ('subset',)
    _name_element = "general/name"
    data_keys = {
        "general": {
            "enabled": "true",
            "frequency": "Once per computer",
            "category": "",},
        "scope": {
            "computers": None,
            "computer_groups": None,
            "buildings": None,
            "departments": None,
            "exclusions": {
                "computers": None,
                "computer_groups": None,
                "buildings": None,
                "departments": None,},},
        "self_service": {
            "use_for_self_service": "true"},
        "package_configuration": {
            "packages": None},
        "maintenance": {
            "recon": "true"},
    }

    def add_object_to_scope(self, obj):
        """Add an object to the appropriate scope block.

        Args:
            obj: JSSObject to add to scope. Accepted subclasses are:
                Computer
                ComputerGroup
                Building
                Department

        Raises:
            TypeError if invalid obj type is provided.
        """
        if isinstance(obj, Computer):
            self.add_object_to_path(obj, "scope/computers")
        elif isinstance(obj, ComputerGroup):
            self.add_object_to_path(obj, "scope/computer_groups")
        elif isinstance(obj, Building):
            self.add_object_to_path(obj, "scope/buildings")
        elif isinstance(obj, Department):
            self.add_object_to_path(obj, "scope/departments")
        else:
            raise TypeError

    def clear_scope(self):
        """Clear all objects from the scope, including exclusions."""
        clear_list = ["computers", "computer_groups", "buildings",
                      "departments", "limit_to_users/user_groups",
                      "limitations/users", "limitations/user_groups",
                      "limitations/network_segments", "exclusions/computers",
                      "exclusions/computer_groups", "exclusions/buildings",
                      "exclusions/departments", "exclusions/users",
                      "exclusions/user_groups", "exclusions/network_segments"]
        for section in clear_list:
            self.clear_list("%s%s" % ("scope/", section))

    def add_object_to_exclusions(self, obj):
        """Add an object to the appropriate scope exclusions
        block.

        Args:
            obj: JSSObject to add to exclusions. Accepted subclasses
                    are:
                Computer
                ComputerGroup
                Building
                Department

        Raises:
            TypeError if invalid obj type is provided.
        """
        if isinstance(obj, Computer):
            self.add_object_to_path(obj, "scope/exclusions/computers")
        elif isinstance(obj, ComputerGroup):
            self.add_object_to_path(obj, "scope/exclusions/computer_groups")
        elif isinstance(obj, Building):
            self.add_object_to_path(obj, "scope/exclusions/buildings")
        elif isinstance(obj, Department):
            self.add_object_to_path(obj, "scope/exclusions/departments")
        else:
            raise TypeError

    def add_object_to_limitations(self, obj):
        """Add an object to the appropriate scope limitations
        block.

        Args:
            obj: JSSObject to add to limitations. Accepted subclasses
                are:
                    User
                    UserGroup
                    NetworkSegment
                    IBeacon

        Raises:
            TypeError if invalid obj type is provided.
        """
        if isinstance(obj, User):
            self.add_object_to_path(obj, "scope/limitations/users")
        elif isinstance(obj, UserGroup):
            self.add_object_to_path(obj, "scope/limitations/user_groups")
        elif isinstance(obj, NetworkSegment):
            self.add_object_to_path(obj, "scope/limitations/network_segments")
        elif isinstance(obj, IBeacon):
            self.add_object_to_path(obj, "scope/limitations/ibeacons")
        else:
            raise TypeError

    def add_package(self, pkg, action_type="Install"):
        """Add a Package object to the policy with action=install.

        Args:
            pkg: A Package object to add.
            action_type (str, optional): One of "Install", "Cache", or
                "Install Cached".  Defaults to "Install".
        """
        if isinstance(pkg, Package):
            if action_type not in ("Install", "Cache", "Install Cached"):
                raise ValueError
            package = self.add_object_to_path(
                pkg, "package_configuration/packages")
            # If there's already an action specified, get it, then
            # overwrite. Otherwise, make a new subelement.
            action = package.find("action")
            if not action:
                action = ElementTree.SubElement(package, "action")
            action.text = action_type
        else:
            raise ValueError("Please pass a Package object to parameter: "
                             "pkg.")

    def set_self_service(self, state=True):
        """Set use_for_self_service to bool state."""
        self.set_bool(self.find("self_service/use_for_self_service"), state)

    def set_recon(self, state=True):
        """Set policy's recon value to bool state."""
        self.set_bool(self.find("maintenance/recon"), state)

    def set_category(self, category):
        """Set the policy's category.

        Args:
            category: A category object.
        """
        pcategory = self.find("general/category")
        pcategory.clear()
        name = ElementTree.SubElement(pcategory, "name")
        if isinstance(category, Category):
            id_ = ElementTree.SubElement(pcategory, "id")
            id_.text = category.id
            name.text = category.name
        elif isinstance(category, basestring):
            name.text = category

# pylint: enable=too-many-instance-attributes, too-many-locals


class Printer(Container):
    _endpoint_path = "printers"


class RemovableMACAddress(Container):
    _endpoint_path = "removablemacaddresses"


class RestrictedSoftware(Container):
    _endpoint_path = "restrictedsoftware"


class SavedSearch(Container):
    _endpoint_path = "savedsearches"
    can_put = False
    can_post = False
    can_delete = False


class Script(Container):
    _endpoint_path = "scripts"
    root_tag = "script"

    def add_script(self, script_contents):
        """Add script code to the correct tag in the Script object.

        The script content will be XML encoded prior to addition,
        so there's no need to encode prior to addition with this
        method.

        Args:
            script_contents (str, unicode): Script code.
        """
        escaped_script_contents = escape(script_contents)
        script_contents_tag = self.find("script_contents")
        if not script_contents_tag:
            script_contents_tag = ElementTree.SubElement(
                self, "script_contents")
        script_contents_tag.text = escaped_script_contents


class Site(Container):
    _endpoint_path = "sites"
    root_tag = "site"


class SMTPServer(JSSObject):
    _endpoint_path = "smtpserver"
    can_post = False
    can_delete = False


class SoftwareUpdateServer(Container):
    _endpoint_path = "softwareupdateservers"


class UserExtensionAttribute(Container):
    _endpoint_path = "userextensionattributes"


class User(Container):
    _endpoint_path = "users"


class UserGroup(Container):
    _endpoint_path = "usergroups"


class VPPAccount(Container):
    _endpoint_path = "vppaccounts"
    root_tag = "vpp_account"


class VPPAssignment(Container):
    _endpoint_path = "vppassignments"


class VPPInvitation(Container):
    _endpoint_path = "vppinvitations"


class Webhook(Container):
    _endpoint_path = "webhooks"


# pylint: enable=missing-docstring<|MERGE_RESOLUTION|>--- conflicted
+++ resolved
@@ -193,16 +193,11 @@
     can_post = False
 
 
-<<<<<<< HEAD
 class ComputerCommand(JSSContainerObject):
     _url = "/computercommands"
     list_type = "computer_command"
     search_types = {"name": "/name/", "uuid": "/uuid/",
                     "status": "/status/", "id": "/id/"}
-=======
-class ComputerCommand(Container):
-    _endpoint_path = "computercommands"
->>>>>>> 1e6e3445
     can_delete = False
     can_put = False
 
